---
<<<<<<< HEAD
description: "Introduction"
title: "Specification"
=======
title: "Grant Management"
>>>>>>> 9c6b10c3
---

# Introduction

[**Grant Management for OAuth 2.0**](https://openid.net/specs/fapi-grant-management.html) is a technical specification that enables to manage privileges granted to client applications in a finer-grained way than pre-existing standard specifications.

A reason to pay attention to the specification is that it is positioned as a part of **Financial-grade API 2.0**, the successor of **Financial-grade API 1.0** which is now the de facto standard for high API security and has been adopted by ecosystems such as [**UK Open Banking**](https://www.openbanking.org.uk/), [**Australian Consumer Data Right**](https://www.cdr.gov.au/) and [**Open Banking Brasil**](https://openbankingbrasil.org.br/). Grant Management is mentioned also in the [whitepaper](https://gainforum.org/GAINWhitePaper.pdf) of **GAIN** (**Global Assured Identity Network**), which is a project to build a global high-trust digital identity network over the Internet.

This article explains the specification based on its first Implementer’s Draft which was released in September, 2021 ([announcement](https://openid.net/2021/09/21/implementers-draft-of-fapi-grant-management-approved/)). However, as with others, the first draft is not perfect. Some technical definitions that implementers will need sooner or later are missing and there is room for inviting different interpretations. But, considering that the purpose of the first draft is to urge implementers to start working, it is rather natural.

In addition to explanation about the specification itself, this article also describes how Authlete interprets and implements the specification, hoping to be feedback from an implementer in order to brush up the specification.

# Specification

## Concept of Grant

In OAuth 2.0, a user grants some privileges to a client application. As a result, an access token is issued from an authorization server to the client application.

The process of access token issuance may be repeated. Privileges requested by the client application through the second and subsequent processes may be different from the ones requested through the first process. In this way, privileges granted to the client application accumulate.

The Grant Management specification calls the set of accumulated privileges “**grant**” and defines means whereby to query about, merge and revoke a grant.

![](https://storage.googleapis.com/authlete-website/img/developers/grant_management/grant.png)

![](https://storage.googleapis.com/authlete-website/img/developers/grant_management/grant.png)

## Request and Response Parameters

A **grant ID** is assigned to each grant in order to make grants manageable. A grant ID is issued together with an access token from the token endpoint. To request an authorization server to issue a grant ID, a client application includes a new authorization request parameter `grant_management_action` in an authorization request with a value `create`. The issued grant ID is included in the token response as the value of a new token response parameter `grant_id`.

![](https://storage.googleapis.com/authlete-website/img/developers/grant_management/grant_management_action-create.png)

![](https://storage.googleapis.com/authlete-website/img/developers/grant_management/grant_management_action-create.png)

To accumulate privileges, the client application includes `grant_management_action=merge` in the next authorization request with a new authorization request parameter `grant_id` whose value is a previously-issued grant ID.

![](https://storage.googleapis.com/authlete-website/img/developers/grant_management/grant_management_action-merge.png)

![](https://storage.googleapis.com/authlete-website/img/developers/grant_management/grant_management_action-merge.png)

In addition to `create` and `merge`, `replace` is defined as a value for the `grant_management_action` request parameter. The `replace` action replaces accumulated privileges tied to the specified grant ID with new ones that are granted only through the request including `grant_management_action=replace`. The previous privileges are revoked.

![](https://storage.googleapis.com/authlete-website/img/developers/grant_management/grant_management_action-replace.png)

![](https://storage.googleapis.com/authlete-website/img/developers/grant_management/grant_management_action-replace.png)

When the value of the `grant_management_action` request parameter is `merge` or `replace`, the `grant_id` request parameter is mandatory.

Regarding the `grant_management_action` and `grant_id` request parameters, the specification states as follows.

> These parameters can be used with any request serving as authorization request, e.g. it may be used with CIBA requests.

To be concrete, the specification expects that the backchannel authentication endpoint ([CIBA Core](https://openid.net/specs/openid-client-initiated-backchannel-authentication-core-1_0.html) / [Section 7](https://openid.net/specs/openid-client-initiated-backchannel-authentication-core-1_0.html#rfc.section.7)) recognizes the request parameters.

## Grant Management Endpoint

The Grant Management specification defines a new endpoint called “**grant management endpoint**”. The endpoint enables to query about and revoke a grant. To access the endpoint, a pre-issued access token is necessary.

### Query

| QUERY    |              |                                                       |
| -------- | ------------ | ----------------------------------------------------- |
| Request  | HTTP Method  | GET                                                   |
|          | URL          | /                                                     |
|          | Protection   | Acccess token having the grant_management_query scope |
| Response | Status Code  | 200 OK                                                |
|          | Content-Type | application/json                                      |
|          | Format       | See “6.4. Query Status of a Grant”.                   |

The following is an example response excerpted from “[6.4. Query Status of a Grant](https://openid.net/specs/fapi-grant-management.html#name-query-status-of-a-grant)” of the Grant Management specification.

![](https://storage.googleapis.com/authlete-website/img/developers/grant_management/grant-status.png)

![](https://storage.googleapis.com/authlete-website/img/developers/grant_management/grant-status.png)

The JSON in the response body shows accumulated privileges of a grant. It has `"scopes"`, `"claims"` and `"authorization_details"` as top-level properties.

#### scopes

The value of `"scopes"` is an array of combinations of scopes and resources (hereinafter referred to as “scope-resource clusters”). Each cluster consists of `"scope"` and `"resource"`. The value of `"scope"` is a space-delimited scopes. The value of `"resource"` is an array of resources. Values of the scopes and resources are ones specified by the `scope` request parameter ([RFC 6749](https://www.rfc-editor.org/rfc/rfc6749.html) / [Section 3.3](https://www.rfc-editor.org/rfc/rfc6749.html#section-3.3)) and `resource` request parameters ([RFC 8707](https://www.rfc-editor.org/rfc/rfc8707.html) / [Section 2](https://www.rfc-editor.org/rfc/rfc8707.html#name-resource-parameter)).

The structure of `"scopes"` makes implementers realize that scope-resource clusters should be managed separately even if privileges are accumulated through repeated `merge` operations. If contents of clusters were mixed through `merge` operations, scopes might be coupled with unintended resources. The right-bottom JSON in the figure below indicates that the `change` scope is combined with the `https://payment.example.com` resource if contents of clusters are mixed, which can cause a serious security incident such as theft of money.

![](https://storage.googleapis.com/authlete-website/img/developers/grant_management/scope-resource-cluster.png)

![](https://storage.googleapis.com/authlete-website/img/developers/grant_management/scope-resource-cluster.png)

#### claims

The value of `"claims"` is an array of “claims” that the user has consented for the client application to know. Put simply, “claims” here are user attributes. Some user attributes such as `family_name` and `phone_number` are defined as standard claims in [Section 5.1](https://openid.net/specs/openid-connect-core-1_0.html#StandardClaims) of [OpenID Connect Core 1.0](https://openid.net/specs/openid-connect-core-1_0.html).

A client application can request claims by including special scopes (`profile`, `email`, `address` and `phone`) in the `scope` request parameter ([OIDC Core](https://openid.net/specs/openid-connect-core-1_0.html) / [Section 5.4](https://openid.net/specs/openid-connect-core-1_0.html#ScopeClaims)) and/or by using the `claims` request parameter ([OIDC Core](https://openid.net/specs/openid-connect-core-1_0.html) / [Section 5.5](https://openid.net/specs/openid-connect-core-1_0.html#ClaimsParameter)).

![](https://storage.googleapis.com/authlete-website/img/developers/grant_management/requesting-claims.png)

![](https://storage.googleapis.com/authlete-website/img/developers/grant_management/requesting-claims.png)

#### authorization_details

The value of `"authorization_details"` is an array of pieces of detailed information about authorization. The pieces of information are ones specified by the `authorization_details` request parameter which is defined in “[**OAuth 2.0 Rich Authorization Requests**](https://datatracker.ietf.org/doc/draft-ietf-oauth-rar/)” (**RAR**).

Before RAR was developed, authorization server implementations had to introduce a nonstandard request parameter or use the `scope` request parameter in a nonstandard way in order to attach detailed information to an authorization request. The latter approach is called “parameterized scope” or “dynamic scope” which embeds a dynamic value in a scope string. For example, [Open Banking Brasil Financial-grade API Security Profile 1.0](https://openbanking-brasil.github.io/specs-seguranca/open-banking-brasil-financial-api-1_ID3.html) defines “Dynamic Consent Scope” ([Section 7.1.2](https://openbanking-brasil.github.io/specs-seguranca/open-banking-brasil-financial-api-1_ID3.html#name-dynamic-consent-scope-defin)) whose format is `consent:` where `consent:` is a fixed-string prefix and \`\` is the dynamic part (e.g. `consent:urn:bancoex:C1DD33123`).

The problem of the dynamic scope approach is that it is not standardized and interoperability among implementations is hopeless due to its intrinsically variant formats. RAR was developed to solve the problem and is positioned as a part of Financial-grade API 2.0.

![](https://storage.googleapis.com/authlete-website/img/developers/grant_management/authorization_details.png)

![](https://storage.googleapis.com/authlete-website/img/developers/grant_management/authorization_details.png)

### Revoke

| REVOKE   |             |                                                       |
| -------- | ----------- | ----------------------------------------------------- |
| Request  | HTTP Method | DELETE                                                |
|          | URL         | /                                                     |
|          | Protection  | Access token having the grant_management_revoke scope |
| Response | Status Code | 204 No Content                                        |

The Grant Management specification states that all refresh tokens associated with the revoked grant must be revoked and all access tokens associated with the revoked grant should be revoked.

## Server Metadata

The Grant Management specification adds the following server metadata.

| Metadata                           | Description                                                                                                                  |
| ---------------------------------- | ---------------------------------------------------------------------------------------------------------------------------- |
| grant_management_actions_supported | Grant management actions supported by the authorization server. Possible values are create, query replace, revoke and merge. |
| grant_management_endpoint          | The URL of the grant management endpoint                                                                                     |
| grant_management_action_required   | Boolean flag indicating whether the grant_management_action request parameter is always required.                            |

Because _“grant management is restricted to confidential only clients due to security reasons”_ ([Section 5.1](https://openid.net/specs/fapi-grant-management.html#name-requirements-for-authorizat)), if the discovery document ([OIDC Discovery](https://openid.net/specs/openid-connect-discovery-1_0.html)) includes `"grant_management_action_required":true`, it implies that the authorization endpoint of the authorization server rejects any request from public clients.

# Implementation

## Decisions to Make

Implementations of the Grant Management specification will considerably differ from each other because implementers will face many choices that have no absolute answer. The following are examples of such choices.

1. Whether lifecycle of a grant is managed independently of elements of the grant or it completely depends on them.
1. Whether the content of a grant may change without explicit grant management actions (authorization requests with `grant_management_action` and revocation requests to the grant management endpoint) or it never changes without explicit actions.
1. Whether privileges of access tokens and refresh tokens may change when the content of their associated grant changes or they never change after issuance.
1. How refresh tokens are linked to a grant. Linkage is necessary because refresh tokens must be revoked when their associated grant is revoked.
1. Whether access tokens are revoked or not when an associated grant is revoked. The specification says that access tokens should be revoked. Note that some authorization server implementations cannot revoke access tokens once they are issued. (cf. [_"OAuth Access Token Implementation"_](https://darutk.medium.com/oauth-access-token-implementation-30c2e8b90ff0))
1. How privileges inherited through `grant_management_action=merge` are managed. As a snapshot at the timing of access token issuance (which never changes later) or as a link to something else (whose content may change later), or in other forms.
1. How a resource server validates an access token which has inherited privileges through `grant_management_action=merge`. Currently, there is no agreed standard formats of introspection response and JWT access token for Grant Management, and the discussion is a bit controversial. (cf. [_"FAPI ISSUE 455: Impact of grant_management_action=update on AT implementation and introspection"_](https://bitbucket.org/openid/fapi/issues/455))

Whether lifecycle of a grant is managed independently of elements of the grant or it completely depends on them.

Whether the content of a grant may change without explicit grant management actions (authorization requests with `grant_management_action` and revocation requests to the grant management endpoint) or it never changes without explicit actions.

Whether privileges of access tokens and refresh tokens may change when the content of their associated grant changes or they never change after issuance.

How refresh tokens are linked to a grant. Linkage is necessary because refresh tokens must be revoked when their associated grant is revoked.

Whether access tokens are revoked or not when an associated grant is revoked. The specification says that access tokens should be revoked. Note that some authorization server implementations cannot revoke access tokens once they are issued. (cf. [_"OAuth Access Token Implementation"_](https://darutk.medium.com/oauth-access-token-implementation-30c2e8b90ff0))

How privileges inherited through `grant_management_action=merge` are managed. As a snapshot at the timing of access token issuance (which never changes later) or as a link to something else (whose content may change later), or in other forms.

How a resource server validates an access token which has inherited privileges through `grant_management_action=merge`. Currently, there is no agreed standard formats of introspection response and JWT access token for Grant Management, and the discussion is a bit controversial. (cf. [_"FAPI ISSUE 455: Impact of grant_management_action=update on AT implementation and introspection"_](https://bitbucket.org/openid/fapi/issues/455))

## Actual Example of Implementation

Grant Management is supported from Authlete 2.3. As feedback to the community, I describe the design adopted in Authlete’s implementation.

### Prior Knowledge

The following are prior knowledge about Authlete’s access token implementation necessary to read the subsequent sections.

1. The implementation type of access tokens is “handle”, not “self-contained” (typically JWT). By setting “Access Token Signature Algorithm”, you can make Authlete issue JWT access tokens (cf. [_"Enabling JWT-based access tokens"_](/kb/oauth-and-openid-connect/jwt-based-access-token)). However, for privacy and security reasons, Authlete’s JWT access tokens intentionally do not contain all data associated with them, and some portions of the data are stored only in the database of Authlete without being embedded in access tokens themselves. Read [_"Leakage of Personal Information via JWT Access Token"_](https://darutk.medium.com/leakage-of-personal-information-via-jwt-access-token-c222a3293898) and [_"OAuth Access Token Implementation"_](https://darutk.medium.com/oauth-access-token-implementation-30c2e8b90ff0) for details.
1. When a refresh token flow ([RFC 6749](https://www.rfc-editor.org/rfc/rfc6749.html) / [Section 6](https://www.rfc-editor.org/rfc/rfc6749.html#section-6)) succeeds, the previous access token tied to the used refresh token is revoked even if it has not expired yet.
1. It is configurable whether a new refresh token is issued when a refresh token flow succeeds or new one is not issued and the used refresh token remains valid (cf. [_"Refresh tokens after being used"_](/kb/oauth-and-openid-connect/refreshing-refresh-tokens)). When a new refresh token is issued, the used refresh token is revoked even if it has not expired yet.
1. The relationship between refresh token and access token is one-to-one. That is, the number of valid access tokens per refresh token is at most one, and vice versa.
1. When a refresh token is deleted, the access token coupled with the refresh token is deleted. Likewise, when an access token is deleted, the refresh token coupled with the access token is deleted. Some people may get surprised at the latter behavior, but [Section 2.1](https://www.rfc-editor.org/rfc/rfc7009.html#section-2.1) of [RFC 7009 OAuth 2.0 Token Introspection](https://www.rfc-editor.org/rfc/rfc7009.html) states explicitly as follows: _“If the token passed to the request is an access token, the server MAY revoke the respective refresh token as well.”_
1. The behaviors of refresh tokens described above can be explained by the design decision made in the very early phase of Authlete: **a pair of access token and refresh token is managed in one database record in the access token table.**
1. An access token record is regarded as live (not expired) when either or both of access token and refresh token in the record have not expired.

The implementation type of access tokens is “handle”, not “self-contained” (typically JWT). By setting “Access Token Signature Algorithm”, you can make Authlete issue JWT access tokens (cf. [_"Enabling JWT-based access tokens"_](/kb/oauth-and-openid-connect/jwt-based-access-token)). However, for privacy and security reasons, Authlete’s JWT access tokens intentionally do not contain all data associated with them, and some portions of the data are stored only in the database of Authlete without being embedded in access tokens themselves. Read [_"Leakage of Personal Information via JWT Access Token"_](https://darutk.medium.com/leakage-of-personal-information-via-jwt-access-token-c222a3293898) and [_"OAuth Access Token Implementation"_](https://darutk.medium.com/oauth-access-token-implementation-30c2e8b90ff0) for details.

When a refresh token flow ([RFC 6749](https://www.rfc-editor.org/rfc/rfc6749.html) / [Section 6](https://www.rfc-editor.org/rfc/rfc6749.html#section-6)) succeeds, the previous access token tied to the used refresh token is revoked even if it has not expired yet.

It is configurable whether a new refresh token is issued when a refresh token flow succeeds or new one is not issued and the used refresh token remains valid (cf. [_"Refresh tokens after being used"_](/kb/oauth-and-openid-connect/refreshing-refresh-tokens)). When a new refresh token is issued, the used refresh token is revoked even if it has not expired yet.

The relationship between refresh token and access token is one-to-one. That is, the number of valid access tokens per refresh token is at most one, and vice versa.

When a refresh token is deleted, the access token coupled with the refresh token is deleted. Likewise, when an access token is deleted, the refresh token coupled with the access token is deleted. Some people may get surprised at the latter behavior, but [Section 2.1](https://www.rfc-editor.org/rfc/rfc7009.html#section-2.1) of [RFC 7009 OAuth 2.0 Token Introspection](https://www.rfc-editor.org/rfc/rfc7009.html) states explicitly as follows: _“If the token passed to the request is an access token, the server MAY revoke the respective refresh token as well.”_

The behaviors of refresh tokens described above can be explained by the design decision made in the very early phase of Authlete: **a pair of access token and refresh token is managed in one database record in the access token table.**

An access token record is regarded as live (not expired) when either or both of access token and refresh token in the record have not expired.

### Grant

**Authlete defines a grant as a collection of “live” access token records.** As a result, the content of a grant changes when access token records of the grant get expired. The change can happen without explicit grant management actions (authorization requests with `grant_management_action` and revocation requests to the grant management endpoint) because expiration of access token records happens independently of grant management actions.

Authorization server implementations may choose to create a new database table to manage grant IDs, but Authlete chose a different approach and simply added a `grant_id` column to the existing access token table. The figure below illustrates that a grant consists of live access token records.

![](https://storage.googleapis.com/authlete-website/img/developers/grant_management/live-access-token-records.png)

![](https://storage.googleapis.com/authlete-website/img/developers/grant_management/live-access-token-records.png)

### Grant ID Issuance

In Authlete, a token response contains a grant ID only when the preceding authorization request (or backchannel authentication request or device authorization request) contains the `grant_management_action` request parameter although [Section 5.4 Token Response](https://openid.net/specs/fapi-grant-management.html#name-token-response) of the first Implementer’s Draft says “The AS will return a `grant_id` if it supports any of the grant management actions”.

The description in the specification results in that it requires the authorization server always issue a grant ID unconditionally once it supports Grant Management. However, it is meaningless to issue a grant ID to public clients which are not allowed to use grant management ([Section 5.1](https://openid.net/specs/fapi-grant-management.html#name-requirements-for-authorizat)). I’m suggesting changing the description in [_"FAPI ISSUE 455: Condition for a token response to include a grant_id"_](https://bitbucket.org/openid/fapi/issues/445)

Authlete does not issue a grant ID from the authorization endpoint even when an authorization request includes the `grant_management_action` request parameter and an access token is issued from the authorization endpoint because it was confirmed that the authors of the specification has intentionally excluded the case from the specification. I’m suggesting mentioning it explicitly in the specification in [_"FAPI ISSUE 453: Grant ID from Authorization Endpoint"_](https://bitbucket.org/openid/fapi/issues/453).

On the other hand, Authlete includes a grant ID in a CIBA push notification when a backchannel authentication request includes the `grant_management_action` request parameter and the client is configured to use the CIBA PUSH mode. However, I’ve not suggested registering the `grant_id` parameter for CIBA push notifications yet. In any case, because the [FAPI-CIBA Profile](https://openid.net/specs/openid-financial-api-ciba.html) prohibits use of the CIBA PUSH mode, the [FAPI WG](https://openid.net/wg/fapi/) won’t show any interest in this.

### Inherited Privileges

When an authorization request includes `grant_management_action=merge`, the newly issued access token inherits privileges of the grant identified by the `grant_id` request parameter. Authlete achieves this inheritance by copying privileges of the existing access token records to the `grant` column of the newly inserted access token record.

The content of the `grant` column is a snapshot of privileges that existed at the timing of access token issuance. The snapshot does not change even after the access token records that provided the privileges have expired or been deleted.

![](https://storage.googleapis.com/authlete-website/img/developers/grant_management/snapshot.png)

![](https://storage.googleapis.com/authlete-website/img/developers/grant_management/snapshot.png)

### Metadata in Discovery Document

Values of the server metadata related to Grant Management are determined as the table below describes.

| Metadata                           | Value                                                                                                                    |
| ---------------------------------- | ------------------------------------------------------------------------------------------------------------------------ |
| grant_management_actions_supported | When the grant management endpoint is set, [create, query, replace, revoke, merge]. Otherwise, [create, replace, merge]. |
| grant_management_endpoint          | Configurable at “Grant Management Endpoint” in the web console.                                                          |
| grant_management_action_required   | Configurable at “Grant Management Action Required” in the web console.                                                   |

![](https://storage.googleapis.com/authlete-website/img/developers/grant_management/grant-management-configuration.png)

![](https://storage.googleapis.com/authlete-website/img/developers/grant_management/grant-management-configuration.png)

### Different User

A user is authenticated (if not yet) in an authorization process. It can happen that the authenticated user is different from the user of the grant specified by the `grant_id` request parameter. The specification does not describe how the authorization server should behave in the case. I created [_"FAPI 452: When the user being authenticated is different from the user of the grant"_](https://bitbucket.org/openid/fapi/issues/452) to discuss it, but the conclusion seems that it should be left to implementations.

When the authenticated user is different from the user of the grant, Authlete silently skips steps related to Grant Management without raising any error.

### Consented Claims

By design, Authlete does not get involved in interaction between an authorization server and a user. Authlete is not an authorization server but a set of Web APIs with which developers implement their authorization servers by themselves. Therefore, Authlete does not know how authorization servers developed by developers get consent from a user. When special scopes (`profile`, `email`, `address` and `phone`) that are expanded to sets of claims are included in the `scope` request parameter, an authorization server may get consent about the expanded claims one by one or may omit the step. Authlete just incorporates provided claim data into an ID token or a UserInfo response without knowing whether the claims have been consented by the user or not.

However, to make the `claims` property in responses from the grant management endpoint meaningful, Authlete should know the exact set of consented claims. For this purpose, `consentedClaims` request parameter has been added to the following APIs. (cf. `[AuthorizationIssueRequest.setConsentedClaims()](https://authlete.github.io/authlete-java-common/com/authlete/common/dto/AuthorizationIssueRequest.html#setConsentedClaims-java.lang.String:A-)`)

- `/api/auth/authorization/issue`
- `/api/backchannel/authentication/complete`
- `/api/device/complete`

When the request parameter is given and its value is not empty, Authlete regards the value as the set of consented claims. Otherwise, Authlete computes the set from consented special scopes (e.g. `profile`) and provided claim data (by the `claims` request parameter) although Authlete knows the possibility that the computed set may be different from the actual set of consented claims. Especially, the computed set may not include claims that the authorization server returns from the UserInfo Endpoint. Therefore, if the exact set of consented claims needs to be controlled, the `consentedClaims` request parameter should be used.

### Compression of Grant Management Response

Authlete compresses the content of a grant management response.

#### scopes

Entries in the `scopes` array are grouped by a set of resources. The entries are sorted by the resource set. Scopes in the same resource set are merged into the `scope` property.

For example, when live access token records of a grant have the following privileges,

| scope     | resource       |
| --------- | -------------- |
| "X23 L23" | ["r2", "r3"]   |
| "X2  K2"  | ["r2"        ] |
| "X3  J3"  | ["r3"        ] |
| "X13 I13" | ["r1", "r3"]   |
| "X12 H12" | ["r1", "r2"]   |
| "X1  G1"  | ["r1"        ] |
| "X3  F3"  | ["r3"        ] |
| "X23 E23" | ["r2", "r3"]   |
| "X13 D13" | ["r1", "r3"]   |
| "X2  C2"  | ["r2"        ] |
| "X1  B1"  | ["r1"        ] |
| "X12 A12" | ["r1", "r2"]   |

the collection will be compressed to the following.

| scope         | resource        |
| ------------- | --------------- |
| "B1  G1  X1"  | ["r1"         ] |
| "A12 H12 X12" | ["r1", "r2" ]   |
| "D13 I13 X13" | ["r1", "r3" ]   |
| "C2  K2  X2"  | ["r2"         ] |
| "E23 L23 X23" | ["r2", "r3" ]   |
| "F3  J3  X3"  | ["r3"         ] |

As a result, the `scopes` array in the grant management response will look like below.

```json
,
    ,
    ,
    ,
    ,
    
  ]
}
```

```json
,
    ,
    ,
    ,
    ,
    
  ]
}
```

#### claims

Consented claims of live access token records of a grant are collected, duplicates are dropped, remaining elements are sorted and then put into the `claims` array.

For example, when live access token records of a grant have the following consented claims,

| consented claims |
| ---------------- |
| [ c3, c5 ]       |
| [ c1, c3 ]       |
| [ c2, c4, c5 ]   |

the collection will be compressed to the following.

| consented claims       |
| ---------------------- |
| [ c1, c2, c3, c4, c5 ] |

As a result, the `claims` array in the grant management response will look like below.

```json

```

```json

```

#### authorization_details

Duplicates in the `authorization_details` array are removed. Authlete detects duplicates by comparing hash values of the array elements. Spaces and newlines in JSON do not affect the result of hash computation. The key order in JSON objects do not affect the result, either. The following two `authorization_details` elements are regarded as identical.

```json

    \`},
    ,
      "actions": [
        "a1",
        "a2"
      ],
      "type": "t1"
    \`}
  ]
}
```

```json

    \`},
    ,
      "actions": [
        "a1",
        "a2"
      ],
      "type": "t1"
    \`}
  ]
}
```

### Access Token Introspection

As mentioned previously, in order to prevent scopes from being coupled with unintended resources, authorization server implementations cannot help managing scope-resource clusters separately even if privileges are accumulated through repeated `merge` operations.

An access token inherits such scope-resource clusters through the `merge` operation. If so, it is necessary to extend the formats of introspection response ([RFC 7662](https://www.rfc-editor.org/rfc/rfc7662.html)) and JWT access token ([RFC 9068](https://www.rfc-editor.org/rfc/rfc9068.html)). It is because otherwise protected resource endpoints cannot validate access tokens properly.

To discuss the issue, I created [_"FAPI ISSUE 455: Impact of grant_management_action=update on AT implementation and introspection"_](https://bitbucket.org/openid/fapi/issues/455) and wrote an article [_"Complexity of Access Token Privileges Introduced by Grant Management"_](https://darutk.medium.com/complexity-of-access-token-privileges-introduced-by-grant-management-ec527b5c6d6a) that articulates discussion points.

However, it was much harder to reach a consensus than I expected😅. As of this writing, it seems unrealistic for the community to agree on a solution for the issue in a short period.

Fortunately, Authlete provides developers with its own introspection API (`/api/auth/introspection`) which is different from the standard introspection endpoint. The API is much more useful than the standard one in the following points.

1. Developers can make the introspection API perform complex validation for certificate binding ([RFC 8705](https://www.rfc-editor.org/rfc/rfc8705.html)), [DPoP](https://datatracker.ietf.org/doc/draft-ietf-oauth-dpop/), resources ([RFC 8707](https://www.rfc-editor.org/rfc/rfc8707.html)), scopes ([RFC 6749](https://www.rfc-editor.org/rfc/rfc6749.html)) and subject of resource owner.
1. In error cases, the introspection API prepares an error message that conforms to [RFC 6750](https://www.rfc-editor.org/rfc/rfc6750.html) so that protected resource endpoints can conform to the specification easily.
1. Developers can tie arbitrary key-value pairs to an access token by using Authlete’s “Extra Properties” feature (cf. [_"How to add extra properties to an access token"_](/kb/oauth-and-openid-connect/extra-properties)). A response from the introspection API includes the key-value pairs.

Developers can make the introspection API perform complex validation for certificate binding ([RFC 8705](https://www.rfc-editor.org/rfc/rfc8705.html)), [DPoP](https://datatracker.ietf.org/doc/draft-ietf-oauth-dpop/), resources ([RFC 8707](https://www.rfc-editor.org/rfc/rfc8707.html)), scopes ([RFC 6749](https://www.rfc-editor.org/rfc/rfc6749.html)) and subject of resource owner.

In error cases, the introspection API prepares an error message that conforms to [RFC 6750](https://www.rfc-editor.org/rfc/rfc6750.html) so that protected resource endpoints can conform to the specification easily.

Developers can tie arbitrary key-value pairs to an access token by using Authlete’s “Extra Properties” feature (cf. [_"How to add extra properties to an access token"_](/kb/oauth-and-openid-connect/extra-properties)). A response from the introspection API includes the key-value pairs.

Authlete has enhanced the introspection API for Grant Management.

First, new response parameters, `grantId` and `grant`, have been added.

| Parameter | Description                                                                                                                                                                                                       |
| --------- | ----------------------------------------------------------------------------------------------------------------------------------------------------------------------------------------------------------------- |
| grantId   | The grant ID tied to the access token. The parameter holds a non-null value if the authorization request for the access token included grant_management_action.                                                   |
| grant     | The inherited privileges. The parameter holds a non-null value if the authorization request for the access token included grant_management_action=merge. The Grant Java class represents the format of the value. |

Second, the introspection API now recognizes a new request parameter, `resources`. And, validation logic for `scopes` and `resources` was rewritten from scratch and now behaves as the following table explains.

| scopes    | resources | Behavior                                                                                                                                                                                                                                                                                                                                                                                                                         |
| --------- | --------- | -------------------------------------------------------------------------------------------------------------------------------------------------------------------------------------------------------------------------------------------------------------------------------------------------------------------------------------------------------------------------------------------------------------------------------- |
| not given | not given | Not perform any validation on scopes and resources.                                                                                                                                                                                                                                                                                                                                                                              |
| given     | not given | Check whether all the specified scopes are covered by the access token. The inclusion check is performed per scope-resource cluster. For example, if an access token holds two clusters which are "scope":"s1" and "scope":"s2" respectively and the value of the scopes request parameter is [s1, s2], the validation fails. For backward compatibility, resources of scope-resource clusters are not taken into consideration. |
| not given | given     | Check whether all the specified resources are covered by the access token. The inclusion check is performed per scope-resource cluster. For example, if an access token holds two clusters which are "resource":["r1"] and "resource":["r2"] respectively and the value of the resources request parameter is [r1, r2], the validation fails. Scopes of scope-resource clusters are not taken into consideration.                |
| given     | given     | Check whether all the specified scopes and resources are covered by the access token. The inclusion check is performed per scope-resource cluster.                                                                                                                                                                                                                                                                               |

### Grant Management Endpoint Implementation

A new API, `/api/gm`, has been added. Developers can implement the grant management endpoint by using the API.

![](https://storage.googleapis.com/authlete-website/img/developers/grant_management/grant-management-endpoint-implementation.png)

![](https://storage.googleapis.com/authlete-website/img/developers/grant_management/grant-management-endpoint-implementation.png)

The table below lists the request parameters of the `/api/gm` API. See the JavaDoc of the `[GMRequest](https://authlete.github.io/authlete-java-common/com/authlete/common/dto/GMRequest.html)` class for details.

| Parameter         | Necessity | Description                                                                                                        |
| ----------------- | --------- | ------------------------------------------------------------------------------------------------------------------ |
| gmAction          | REQUIRED  | QUERY or REVOKE                                                                                                    |
| grantId           | REQUIRED  | Grant ID                                                                                                           |
| accessToken       | REQUIRED  | Access token                                                                                                       |
| clientCertificate | OPTIONAL  | [RFC 8705] Client certificate in the mutual TLS connection                                                         |
| dpop              | OPTIONAL  | [DPoP] DPoP proof JWT                                                                                              |
| htm               | OPTIONAL  | [DPoP] HTTP method (Authlete can compute the default from gmAction)                                                |
| htu               | OPTIONAL  | [DPoP] The URL of the endpoint (Authlete can compute the default from Service.grantManagementEndpoint and grantId) |

# Finally

Grant Management for OAuth 2.0 is supported from Authlete 2.3. The version is not deployed on the shared server (`api.authlete.com`) as of this writing. Please [contact us](/contact/) for early access to Authlete 2.3.

_November 9, 2021_ _Responsibility for the wording and content of this article: Takahiko Kawasaki_<|MERGE_RESOLUTION|>--- conflicted
+++ resolved
@@ -1,10 +1,5 @@
 ---
-<<<<<<< HEAD
-description: "Introduction"
-title: "Specification"
-=======
 title: "Grant Management"
->>>>>>> 9c6b10c3
 ---
 
 # Introduction
