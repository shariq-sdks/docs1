---
<<<<<<< HEAD
  title: "Welcome to Authlete "
=======
title: "Welcome to Authlete "
mode: "wide"
>>>>>>> 44307661
---

## Overview

Authlete is an **API-first service** where every aspect of the platform is configurable via API. This documentation provides comprehensive guides and API references to help you build secure OAuth 2.0 and OpenID Connect applications.

### What is Authlete?

Authlete provides a complete OAuth 2.0 and OpenID Connect (OIDC) authorization server implementation as a service. Instead of building your own authorization server from scratch, you can use Authlete's APIs to handle:

- **OAuth 2.0 Flows**: Authorization Code, Client Credentials, Device Flow, and more
- **OpenID Connect**: User authentication and identity information
- **Client Management**: Register and manage OAuth clients
- **Service Management**: Configure your authorization server
- **Token Management**: Issue, validate, and revoke access tokens

### Quick Start

<CardGroup cols={2}>
  <Card title="Get Started" icon="rocket" href="/quickstart">
    Set up your first Authlete service and make your first API call
  </Card>
  <Card title="API Reference" icon="code" href="/api-reference">
    Browse our comprehensive API documentation
  </Card>
  <Card title="Authentication" icon="key" href="/guides/authentication">
    Learn how to authenticate with Authlete APIs
  </Card>
  <Card title="OAuth 2.0 Flow" icon="shield" href="/guides/oauth2-flow">
    Understand OAuth 2.0 authorization flows
  </Card>
</CardGroup>

### API Servers

Authlete is available in multiple regions worldwide:

<CardGroup cols={4}>
  <Card title="🇺🇸 US" icon="globe">
    https://us.authlete.com
  </Card>
  <Card title="🇯🇵 Japan" icon="globe">
    https://jp.authlete.com
  </Card>
  <Card title="🇪🇺 Europe" icon="globe">
    https://eu.authlete.com
  </Card>
  <Card title="🇧🇷 Brazil" icon="globe">
    https://br.authlete.com
  </Card>
</CardGroup>

### Need Help?

- **Documentation**: Browse our comprehensive guides and API references
- **Support**: Contact our team at [support@authlete.com](mailto:support@authlete.com)
- **Console**: Manage your services at [console.authlete.com](https://console.authlete.com)<|MERGE_RESOLUTION|>--- conflicted
+++ resolved
@@ -1,10 +1,6 @@
 ---
-<<<<<<< HEAD
-  title: "Welcome to Authlete "
-=======
 title: "Welcome to Authlete "
 mode: "wide"
->>>>>>> 44307661
 ---
 
 ## Overview
