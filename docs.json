--- conflicted
+++ resolved
@@ -42,13 +42,7 @@
       },
       {
         "tab": "API Reference",
-<<<<<<< HEAD
-        "pages": [
-          "api-reference"
-        ]
-=======
         "openapi": "app/specs/shared/3.0.16/en.yaml"
->>>>>>> 3715501c
       }
     ],
     "global": {
